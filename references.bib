@Inbook{Lugrin23,
  author="Lugrin, Thomas",
  editor="Mulder, Valentin
  and Mermoud, Alain
  and Lenders, Vincent
  and Tellenbach, Bernhard",
  title="One-Time Pad",
  bookTitle="Trends in Data Protection and Encryption Technologies ",
  year="2023",
  publisher="Springer Nature Switzerland",
  address="Cham",
  pages="3--6",
  isbn="978-3-031-33386-6",
  doi="10.1007/978-3-031-33386-6_1",
  url="https://doi.org/10.1007/978-3-031-33386-6_1"
}

@inproceedings{Denning83,
  author       = {Dorothy E. Denning},
  title        = {The Many-Time Pad: Theme and Variations},
  booktitle    = {Proceedings of the 1983 {IEEE} Symposium on Security and Privacy,
                  Oakland, California, USA, April 25-27, 1983},
  pages        = {23--32},
  publisher    = {{IEEE} Computer Society},
  year         = {1983},
  url          = {https://doi.org/10.1109/SP.1983.10010},
  doi          = {10.1109/SP.1983.10010},
  timestamp    = {Thu, 21 Sep 2023 15:57:32 +0200},
  biburl       = {https://dblp.org/rec/conf/sp/Denning83.bib},
  bibsource    = {dblp computer science bibliography, https://dblp.org}
}

@article{Shannon49,
  author = {Claude E. Shannon},
  title = {Communication Theory of Secrecy Systems},
  journal = {Bell System Technical Journal},
  volume = {28},
  number = {4},
  pages = {656--715},
  year = {1949},
  publisher = {Bell Labs},
  doi = {10.1002/j.1538-7305.1949.tb00928.x}
}

<<<<<<< HEAD
@book{Kasinski63,
  title={Die Geheimschriften und die Dechiffrir-Kunst. Mit besonderer Ber{\"u}cksichtigung der deutschen und der franz{\"o}sischen Sprache},
  author={Kasiski, Friedrich Wilhelm},
  year={1863},
  publisher={ES Mittler und sohn}
}

=======
@inproceedings{tevis2006secure,
  title={Secure programming using a functional paradigm},
  author={Tevis, JE},
  booktitle={Proceedings of the Illinois State Academy of Science (ISAS) Conference. Citeseer},
  year={2006},
  organization={Citeseer}
}
>>>>>>> 5edac083
<|MERGE_RESOLUTION|>--- conflicted
+++ resolved
@@ -42,20 +42,16 @@
   doi = {10.1002/j.1538-7305.1949.tb00928.x}
 }
 
-<<<<<<< HEAD
 @book{Kasinski63,
   title={Die Geheimschriften und die Dechiffrir-Kunst. Mit besonderer Ber{\"u}cksichtigung der deutschen und der franz{\"o}sischen Sprache},
   author={Kasiski, Friedrich Wilhelm},
   year={1863},
   publisher={ES Mittler und sohn}
 }
-
-=======
 @inproceedings{tevis2006secure,
   title={Secure programming using a functional paradigm},
   author={Tevis, JE},
   booktitle={Proceedings of the Illinois State Academy of Science (ISAS) Conference. Citeseer},
   year={2006},
   organization={Citeseer}
-}
->>>>>>> 5edac083
+}