--- conflicted
+++ resolved
@@ -8,16 +8,6 @@
 - Frequency analysis for efficient decryption
 - Implementation of **Caesar Cipher Attack** using brute force
 
-<<<<<<< HEAD
-- `hie.yaml`
-- `package.yaml`
-
-{Building}
-To build the project run "stack build" or make. Then run the program with "stack run".
-
-{Usage}
-The folder ciphertexts contains text files with ciphertexts to be dectrypted. The "mtp.txt" file has the ciphertexts that will be used for the Many Time Pad attack. They are in hex format, separated by a comma.
-=======
 ## Usage
 For running the **Many Time Pad attack**:
 ```sh
@@ -35,8 +25,10 @@
 2. **Frequency Analysis**: Based on common English letter frequencies, the program determines likely characters
 3. **Interactive Guessing (probably coming)**: The user can provide manual inputs to refine decryption results
 
+The folder ciphertexts contains text files with ciphertexts to be dectrypted. The "mtp.txt" file has the ciphertexts that will be used for the Many Time Pad attack. They are in hex format, separated by a comma.
+
+
 ### Caesar Cipher Attack
 1. **Brute Force**: Tries all possible shifts (0-25) and displays possible plaintexts
 2. **Frequency Analysis**: Uses letter frequency statistics to guess the most likely shift
 3. **User Interaction**: Allows users to refine results manually
->>>>>>> a4adafdc
